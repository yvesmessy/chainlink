--- conflicted
+++ resolved
@@ -7,18 +7,8 @@
 
 ## [Unreleased]
 
-<<<<<<< HEAD
-## [0.8.9] - 2020-07-13
+## [0.8.10] - 2020-07-14
 
-### Added
-
-- Added a check on sensitive file ownership that gives a warning if certain files are not owned by the user running chainlink
-- Added mechanism to asynchronously communicate when a job spec has an ethereum interaction error (or any async error) with a UI screen
-- Gas Bumper now bumps based on the current gas price instead of the gas price of the original transaction
-
-### Fixed
-- Support for multiple node addresses
-=======
 ### Added
 
 - Job specs now support pinning to multiple keys using the new `fromAddresses` field in the ethtx task spec.
@@ -43,7 +33,16 @@
 
 If your node only has one key, no action is required.
 
->>>>>>> 95840aa6
+## [0.8.9] - 2020-07-13
+
+### Added
+
+- Added a check on sensitive file ownership that gives a warning if certain files are not owned by the user running chainlink
+- Added mechanism to asynchronously communicate when a job spec has an ethereum interaction error (or any async error) with a UI screen
+- Gas Bumper now bumps based on the current gas price instead of the gas price of the original transaction
+
+### Fixed
+- Support for multiple node addresses
 
 ## [0.8.8] - 2020-06-29
 
